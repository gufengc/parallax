--- conflicted
+++ resolved
@@ -96,22 +96,16 @@
         status: RequestStatus = RequestStatus.PREFILLING,
         prompt_len: int = 0,
         input_ids: Optional[List[int]] = None,
-<<<<<<< HEAD
         output_ids: Optional[List[int]] = None,
-=======
->>>>>>> fd83f2d8
         routing_table: Optional[List[str]] = [],
         sampling_params: Optional[SamplingParams] = None,
     ):
         self.request_id = request_id or str(uuid.uuid4())
         self.status = status
         self.prompt_len = prompt_len
-<<<<<<< HEAD
         self.input_ids = input_ids
         self.output_ids = output_ids or []
-=======
         self.input_ids = input_ids or []
->>>>>>> fd83f2d8
         self.routing_table = routing_table
         self.sampling_params = sampling_params
 
@@ -346,10 +340,7 @@
             status=old_request.status,
             current_position=old_request.total_length,
             input_ids=old_request.input_ids,
-<<<<<<< HEAD
             next_token_id=old_request.next_token_id,
-=======
->>>>>>> fd83f2d8
             hidden_states=new_hidden_states,
             routing_table=old_request.routing_table,
         )
